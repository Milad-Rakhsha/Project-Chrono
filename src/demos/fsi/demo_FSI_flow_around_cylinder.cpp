--- conflicted
+++ resolved
@@ -227,7 +227,7 @@
 #endif
     // ************* Create Fluid *************************
     ChSystemSMC mphysicalSystem;
-    fsi::ChSystemFsi myFsiSystem(&mphysicalSystem, mHaveFluid, fsi::ChFluidDynamics::Integrator::XSPH);
+    fsi::ChSystemFsi myFsiSystem(&mphysicalSystem, mHaveFluid, fsi::ChFluidDynamics::Integrator::I2SPH);
     chrono::ChVector<> CameraLocation = chrono::ChVector<>(0, -10, 0);
     chrono::ChVector<> CameraLookAt = chrono::ChVector<>(0, 0, 0);
 
@@ -490,12 +490,8 @@
 
     if (save_output && std::abs(mTime - (next_frame)*frame_time) < 0.00001) {
         fsi::utils::PrintToFile(myFsiSystem.GetDataManager()->sphMarkersD2.posRadD,
-<<<<<<< HEAD
-                                myFsiSystem.GetDataManager()->fsiGeneralData.vel_XSPH_D,
-=======
                                 myFsiSystem.GetDataManager()->fsiGeneralData.vis_vel_SPH_D,
 
->>>>>>> af443d4d
                                 myFsiSystem.GetDataManager()->sphMarkersD2.rhoPresMuD,
                                 myFsiSystem.GetDataManager()->fsiGeneralData.referenceArray,
                                 myFsiSystem.GetDataManager()->fsiGeneralData.referenceArray_FEA, demo_dir, true);
