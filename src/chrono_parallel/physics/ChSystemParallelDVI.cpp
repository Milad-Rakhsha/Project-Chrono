#include "chrono_parallel/physics/ChSystemParallel.h"
#include "chrono_parallel/lcp/ChLcpSolverParallel.h"
#include "chrono_parallel/collision/ChCollisionSystemParallel.h"
#include "chrono_parallel/collision/ChCollisionSystemBulletParallel.h"
using namespace chrono;

ChSystemParallelDVI::ChSystemParallelDVI(unsigned int max_objects) : ChSystemParallel(max_objects) {
    LCP_solver_speed = new ChLcpSolverParallelDVI(data_manager);

    // Set this so that the CD can check what type of system it is (needed for narrowphase)
    data_manager->settings.system_type = SYSTEM_DVI;

    data_manager->system_timer.AddTimer("ChSolverParallel_solverA");
    data_manager->system_timer.AddTimer("ChSolverParallel_solverB");
    data_manager->system_timer.AddTimer("ChSolverParallel_solverC");
    data_manager->system_timer.AddTimer("ChSolverParallel_solverD");
    data_manager->system_timer.AddTimer("ChSolverParallel_solverE");
    data_manager->system_timer.AddTimer("ChSolverParallel_solverF");
    data_manager->system_timer.AddTimer("ChSolverParallel_solverG");
    data_manager->system_timer.AddTimer("ChSolverParallel_Project");
    data_manager->system_timer.AddTimer("ChSolverParallel_Solve");
    data_manager->system_timer.AddTimer("ShurProduct");
    data_manager->system_timer.AddTimer("ChLcpSolverParallel_D");
    data_manager->system_timer.AddTimer("ChLcpSolverParallel_E");
    data_manager->system_timer.AddTimer("ChLcpSolverParallel_R");
    data_manager->system_timer.AddTimer("ChLcpSolverParallel_N");
}

ChBody* ChSystemParallelDVI::NewBody() {
    if (collision_system_type == COLLSYS_PARALLEL)
        return new ChBody(new collision::ChCollisionModelParallel, ChMaterialSurfaceBase::DVI);

    return new ChBody(ChMaterialSurfaceBase::DVI);
}

void ChSystemParallelDVI::ChangeSolverType(SOLVERTYPE type) {
    ((ChLcpSolverParallelDVI*)(LCP_solver_speed))->ChangeSolverType(type);
}

<<<<<<< HEAD
void ChSystemParallelDVI::AddMaterialSurfaceData(ChSharedPtr<ChBody> newbody) {
    assert(newbody->GetContactMethod() == ChMaterialSurfaceBase::DVI);
=======
void ChSystemParallelDVI::AddMaterialSurfaceData(std::shared_ptr<ChBody> newbody) {
  assert(newbody->GetContactMethod() == ChMaterialSurfaceBase::DVI);
>>>>>>> 52e4c14f

    // Reserve space for material properties for the specified body. Not that the
    // actual data is set in UpdateMaterialProperties().
    data_manager->host_data.fric_data.push_back(real3(0));
    data_manager->host_data.cohesion_data.push_back(0);
    data_manager->host_data.compliance_data.push_back(real4(0));
}

void ChSystemParallelDVI::UpdateMaterialSurfaceData(int index, ChBody* body) {
<<<<<<< HEAD
    custom_vector<real>& cohesion = data_manager->host_data.cohesion_data;
    custom_vector<real3>& friction = data_manager->host_data.fric_data;
    custom_vector<real4>& compliance = data_manager->host_data.compliance_data;

    // Since this function is called in a parallel for loop, we must access the
    // material properties in a thread-safe manner (we cannot use the function
    // ChBody::GetMaterialSurface since that returns a copy of the reference
    // counted shared pointer).
    ChSharedPtr<ChMaterialSurfaceBase>& mat = body->GetMaterialSurfaceBase();
    ChMaterialSurface* mat_ptr = static_cast<ChMaterialSurface*>(mat.get_ptr());

    friction[index] = real3(mat_ptr->GetKfriction(), mat_ptr->GetRollingFriction(), mat_ptr->GetSpinningFriction());
    cohesion[index] = mat_ptr->GetCohesion();
    compliance[index] = real4(mat_ptr->GetCompliance(), mat_ptr->GetComplianceT(), mat_ptr->GetComplianceRolling(),
                              mat_ptr->GetComplianceSpinning());
=======
  custom_vector<real>& cohesion = data_manager->host_data.cohesion_data;
  custom_vector<real3>& friction = data_manager->host_data.fric_data;
  custom_vector<real4>& compliance = data_manager->host_data.compliance_data;

  // Since this function is called in a parallel for loop, we must access the
  // material properties in a thread-safe manner (we cannot use the function
  // ChBody::GetMaterialSurface since that returns a copy of the reference
  // counted shared pointer).
  std::shared_ptr<ChMaterialSurfaceBase>& mat = body->GetMaterialSurfaceBase();
  ChMaterialSurface* mat_ptr = static_cast<ChMaterialSurface*>(mat.get());

  friction[index] = R3(mat_ptr->GetKfriction(), mat_ptr->GetRollingFriction(), mat_ptr->GetSpinningFriction());
  cohesion[index] = mat_ptr->GetCohesion();
  compliance[index] = R4(mat_ptr->GetCompliance(), mat_ptr->GetComplianceT(), mat_ptr->GetComplianceRolling(),
                         mat_ptr->GetComplianceSpinning());
>>>>>>> 52e4c14f
}

void ChSystemParallelDVI::CalculateContactForces() {
    uint num_contacts = data_manager->num_rigid_contacts;
    DynamicVector<real>& Fc = data_manager->host_data.Fc;

    data_manager->Fc_current = true;

    if (num_contacts == 0) {
        Fc.resize(6 * data_manager->num_rigid_bodies);
        Fc = 0;
        return;
    }
    DynamicVector<real>& gamma = data_manager->host_data.gamma;
    Fc = data_manager->host_data.D * gamma / data_manager->settings.step_size;
}

real3 ChSystemParallelDVI::GetBodyContactForce(uint body_id) const {
    assert(data_manager->Fc_current);
    return real3(data_manager->host_data.Fc[body_id * 6 + 0], data_manager->host_data.Fc[body_id * 6 + 1],
                 data_manager->host_data.Fc[body_id * 6 + 2]);
}

real3 ChSystemParallelDVI::GetBodyContactTorque(uint body_id) const {
    assert(data_manager->Fc_current);
    return real3(data_manager->host_data.Fc[body_id * 6 + 3], data_manager->host_data.Fc[body_id * 6 + 4],
                 data_manager->host_data.Fc[body_id * 6 + 5]);
}

static inline chrono::ChVector<real> ToChVector(const real3& a) {
    return chrono::ChVector<real>(a.x, a.y, a.z);
}

void ChSystemParallelDVI::SolveSystem() {
<<<<<<< HEAD
    data_manager->system_timer.Reset();
    data_manager->system_timer.start("step");

    Setup();

    data_manager->system_timer.start("update");
    Update();
    data_manager->system_timer.stop("update");

    data_manager->system_timer.start("collision");
    collision_system->Run();
    collision_system->ReportContacts(this->contact_container.get_ptr());
    data_manager->system_timer.stop("collision");
    data_manager->system_timer.start("lcp");
    ((ChLcpSolverParallel*)(LCP_solver_speed))->RunTimeStep();
    data_manager->system_timer.stop("lcp");
    data_manager->system_timer.stop("step");
=======
  data_manager->system_timer.Reset();
  data_manager->system_timer.start("step");

  Setup();

  data_manager->system_timer.start("update");
  Update();
  data_manager->system_timer.stop("update");

  data_manager->system_timer.start("collision");
  collision_system->Run();
  collision_system->ReportContacts(this->contact_container.get());
  data_manager->system_timer.stop("collision");
  data_manager->system_timer.start("lcp");
  ((ChLcpSolverParallel*)(LCP_solver_speed))->RunTimeStep();
  data_manager->system_timer.stop("lcp");
  data_manager->system_timer.stop("step");
>>>>>>> 52e4c14f
}

void ChSystemParallelDVI::AssembleSystem() {
<<<<<<< HEAD
    Setup();

    collision_system->Run();
    collision_system->ReportContacts(this->contact_container.get_ptr());
    ChSystem::Update();
    this->contact_container->BeginAddContact();
    chrono::collision::ChCollisionInfo icontact;
    for (int i = 0; i < data_manager->num_rigid_contacts; i++) {
        int2 cd_pair = data_manager->host_data.bids_rigid_rigid[i];
        icontact.modelA = bodylist[cd_pair.x]->GetCollisionModel();
        icontact.modelB = bodylist[cd_pair.y]->GetCollisionModel();
        icontact.vN = ToChVector(data_manager->host_data.norm_rigid_rigid[i]);
        icontact.vpA =
            ToChVector(data_manager->host_data.cpta_rigid_rigid[i] + data_manager->host_data.pos_rigid[cd_pair.x]);
        icontact.vpB =
            ToChVector(data_manager->host_data.cptb_rigid_rigid[i] + data_manager->host_data.pos_rigid[cd_pair.y]);
        icontact.distance = data_manager->host_data.dpth_rigid_rigid[i];
        this->contact_container->AddContact(icontact);
    }
    this->contact_container->EndAddContact();

    {
        std::vector<ChSharedPtr<ChLink> >::iterator iterlink = linklist.begin();
        while (iterlink != linklist.end()) {
            (*iterlink)->ConstraintsBiReset();
            iterlink++;
        }
        std::vector<ChSharedPtr<ChBody> >::iterator ibody = bodylist.begin();
        while (ibody != bodylist.end()) {
            (*ibody)->VariablesFbReset();
            ibody++;
        }
        this->contact_container->ConstraintsBiReset();
    }

    LCPprepare_load(true,         // Cq,
                    true,         // adds [M]*v_old to the known vector
                    step,         // f*dt
                    step * step,  // dt^2*K  (nb only non-Schur based solvers support K matrix blocks)
                    step,         // dt*R   (nb only non-Schur based solvers support R matrix blocks)
                    1.0,          // M (for FEM with non-lumped masses, add their mass-matrixes)
                    1.0,          // Ct   (needed, for rheonomic motors)
                    1.0 / step,   // C/dt
                    max_penetration_recovery_speed,  // vlim, max penetrations recovery speed (positive for exiting)
                    true                             // do above max. clamping on -C/dt
                    );

    this->LCP_descriptor->BeginInsertion();
    for (int i = 0; i < bodylist.size(); i++) {
        bodylist[i]->InjectVariables(*this->LCP_descriptor);
    }
    std::vector<ChSharedPtr<ChLink> >::iterator it;
    for (it = linklist.begin(); it != linklist.end(); it++) {
        (*it)->InjectConstraints(*this->LCP_descriptor);
    }
    this->contact_container->InjectConstraints(*this->LCP_descriptor);
    this->LCP_descriptor->EndInsertion();
}
void ChSystemParallelDVI::Initialize() {
    // Mpm update is special because it computes the number of nodes that we have
    data_manager->mpm_container->ComputeDOF();

    Setup();

    data_manager->fea_container->Initialize();

    data_manager->system_timer.start("update");
    Update();
    data_manager->system_timer.stop("update");

    data_manager->system_timer.start("collision");
    collision_system->Run();
    collision_system->ReportContacts(this->contact_container.get_ptr());
    data_manager->system_timer.stop("collision");

    data_manager->node_container->Initialize();
    data_manager->mpm_container->Initialize();
=======
  Setup();

  collision_system->Run();
  collision_system->ReportContacts(this->contact_container.get());
  ChSystem::Update();
  this->contact_container->BeginAddContact();
  chrono::collision::ChCollisionInfo icontact;
  for (int i = 0; i < data_manager->num_rigid_contacts; i++) {
    int2 cd_pair = data_manager->host_data.bids_rigid_rigid[i];
    icontact.modelA = bodylist[cd_pair.x]->GetCollisionModel();
    icontact.modelB = bodylist[cd_pair.y]->GetCollisionModel();
    icontact.vN = ToChVector(data_manager->host_data.norm_rigid_rigid[i]);
    icontact.vpA =
        ToChVector(data_manager->host_data.cpta_rigid_rigid[i] + data_manager->host_data.pos_rigid[cd_pair.x]);
    icontact.vpB =
        ToChVector(data_manager->host_data.cptb_rigid_rigid[i] + data_manager->host_data.pos_rigid[cd_pair.y]);
    icontact.distance = data_manager->host_data.dpth_rigid_rigid[i];
    this->contact_container->AddContact(icontact);
  }
  this->contact_container->EndAddContact();

  {
    std::vector<std::shared_ptr<ChLink> >::iterator iterlink = linklist.begin();
    while (iterlink != linklist.end()) {
      (*iterlink)->ConstraintsBiReset();
      iterlink++;
    }
    std::vector<std::shared_ptr<ChBody> >::iterator ibody = bodylist.begin();
    while (ibody != bodylist.end()) {
      (*ibody)->VariablesFbReset();
      ibody++;
    }
    this->contact_container->ConstraintsBiReset();
  }

  LCPprepare_load(true,                            // Cq,
                  true,                            // adds [M]*v_old to the known vector
                  step,                            // f*dt
                  step * step,                     // dt^2*K  (nb only non-Schur based solvers support K matrix blocks)
                  step,                            // dt*R   (nb only non-Schur based solvers support R matrix blocks)
                  1.0,                             // M (for FEM with non-lumped masses, add their mass-matrixes)
                  1.0,                             // Ct   (needed, for rheonomic motors)
                  1.0 / step,                      // C/dt
                  max_penetration_recovery_speed,  // vlim, max penetrations recovery speed (positive for exiting)
                  true                             // do above max. clamping on -C/dt
                  );

  this->LCP_descriptor->BeginInsertion();
  for (int i = 0; i < bodylist.size(); i++) {
    bodylist[i]->InjectVariables(*this->LCP_descriptor);
  }
  std::vector<std::shared_ptr<ChLink> >::iterator it;
  for (it = linklist.begin(); it != linklist.end(); it++) {
    (*it)->InjectConstraints(*this->LCP_descriptor);
  }
  this->contact_container->InjectConstraints(*this->LCP_descriptor);
  this->LCP_descriptor->EndInsertion();
>>>>>>> 52e4c14f
}<|MERGE_RESOLUTION|>--- conflicted
+++ resolved
@@ -37,13 +37,8 @@
     ((ChLcpSolverParallelDVI*)(LCP_solver_speed))->ChangeSolverType(type);
 }
 
-<<<<<<< HEAD
-void ChSystemParallelDVI::AddMaterialSurfaceData(ChSharedPtr<ChBody> newbody) {
+void ChSystemParallelDVI::AddMaterialSurfaceData(std::shared_ptr<ChBody> newbody) {
     assert(newbody->GetContactMethod() == ChMaterialSurfaceBase::DVI);
-=======
-void ChSystemParallelDVI::AddMaterialSurfaceData(std::shared_ptr<ChBody> newbody) {
-  assert(newbody->GetContactMethod() == ChMaterialSurfaceBase::DVI);
->>>>>>> 52e4c14f
 
     // Reserve space for material properties for the specified body. Not that the
     // actual data is set in UpdateMaterialProperties().
@@ -53,7 +48,6 @@
 }
 
 void ChSystemParallelDVI::UpdateMaterialSurfaceData(int index, ChBody* body) {
-<<<<<<< HEAD
     custom_vector<real>& cohesion = data_manager->host_data.cohesion_data;
     custom_vector<real3>& friction = data_manager->host_data.fric_data;
     custom_vector<real4>& compliance = data_manager->host_data.compliance_data;
@@ -63,29 +57,12 @@
     // ChBody::GetMaterialSurface since that returns a copy of the reference
     // counted shared pointer).
     ChSharedPtr<ChMaterialSurfaceBase>& mat = body->GetMaterialSurfaceBase();
-    ChMaterialSurface* mat_ptr = static_cast<ChMaterialSurface*>(mat.get_ptr());
+    ChMaterialSurface* mat_ptr = static_cast<ChMaterialSurface*>(mat.get());
 
     friction[index] = real3(mat_ptr->GetKfriction(), mat_ptr->GetRollingFriction(), mat_ptr->GetSpinningFriction());
     cohesion[index] = mat_ptr->GetCohesion();
     compliance[index] = real4(mat_ptr->GetCompliance(), mat_ptr->GetComplianceT(), mat_ptr->GetComplianceRolling(),
                               mat_ptr->GetComplianceSpinning());
-=======
-  custom_vector<real>& cohesion = data_manager->host_data.cohesion_data;
-  custom_vector<real3>& friction = data_manager->host_data.fric_data;
-  custom_vector<real4>& compliance = data_manager->host_data.compliance_data;
-
-  // Since this function is called in a parallel for loop, we must access the
-  // material properties in a thread-safe manner (we cannot use the function
-  // ChBody::GetMaterialSurface since that returns a copy of the reference
-  // counted shared pointer).
-  std::shared_ptr<ChMaterialSurfaceBase>& mat = body->GetMaterialSurfaceBase();
-  ChMaterialSurface* mat_ptr = static_cast<ChMaterialSurface*>(mat.get());
-
-  friction[index] = R3(mat_ptr->GetKfriction(), mat_ptr->GetRollingFriction(), mat_ptr->GetSpinningFriction());
-  cohesion[index] = mat_ptr->GetCohesion();
-  compliance[index] = R4(mat_ptr->GetCompliance(), mat_ptr->GetComplianceT(), mat_ptr->GetComplianceRolling(),
-                         mat_ptr->GetComplianceSpinning());
->>>>>>> 52e4c14f
 }
 
 void ChSystemParallelDVI::CalculateContactForces() {
@@ -120,7 +97,6 @@
 }
 
 void ChSystemParallelDVI::SolveSystem() {
-<<<<<<< HEAD
     data_manager->system_timer.Reset();
     data_manager->system_timer.start("step");
 
@@ -132,39 +108,19 @@
 
     data_manager->system_timer.start("collision");
     collision_system->Run();
-    collision_system->ReportContacts(this->contact_container.get_ptr());
+    collision_system->ReportContacts(this->contact_container.get());
     data_manager->system_timer.stop("collision");
     data_manager->system_timer.start("lcp");
     ((ChLcpSolverParallel*)(LCP_solver_speed))->RunTimeStep();
     data_manager->system_timer.stop("lcp");
     data_manager->system_timer.stop("step");
-=======
-  data_manager->system_timer.Reset();
-  data_manager->system_timer.start("step");
-
-  Setup();
-
-  data_manager->system_timer.start("update");
-  Update();
-  data_manager->system_timer.stop("update");
-
-  data_manager->system_timer.start("collision");
-  collision_system->Run();
-  collision_system->ReportContacts(this->contact_container.get());
-  data_manager->system_timer.stop("collision");
-  data_manager->system_timer.start("lcp");
-  ((ChLcpSolverParallel*)(LCP_solver_speed))->RunTimeStep();
-  data_manager->system_timer.stop("lcp");
-  data_manager->system_timer.stop("step");
->>>>>>> 52e4c14f
 }
 
 void ChSystemParallelDVI::AssembleSystem() {
-<<<<<<< HEAD
     Setup();
 
     collision_system->Run();
-    collision_system->ReportContacts(this->contact_container.get_ptr());
+    collision_system->ReportContacts(this->contact_container.get());
     ChSystem::Update();
     this->contact_container->BeginAddContact();
     chrono::collision::ChCollisionInfo icontact;
@@ -233,68 +189,9 @@
 
     data_manager->system_timer.start("collision");
     collision_system->Run();
-    collision_system->ReportContacts(this->contact_container.get_ptr());
+    collision_system->ReportContacts(this->contact_container.get());
     data_manager->system_timer.stop("collision");
 
     data_manager->node_container->Initialize();
     data_manager->mpm_container->Initialize();
-=======
-  Setup();
-
-  collision_system->Run();
-  collision_system->ReportContacts(this->contact_container.get());
-  ChSystem::Update();
-  this->contact_container->BeginAddContact();
-  chrono::collision::ChCollisionInfo icontact;
-  for (int i = 0; i < data_manager->num_rigid_contacts; i++) {
-    int2 cd_pair = data_manager->host_data.bids_rigid_rigid[i];
-    icontact.modelA = bodylist[cd_pair.x]->GetCollisionModel();
-    icontact.modelB = bodylist[cd_pair.y]->GetCollisionModel();
-    icontact.vN = ToChVector(data_manager->host_data.norm_rigid_rigid[i]);
-    icontact.vpA =
-        ToChVector(data_manager->host_data.cpta_rigid_rigid[i] + data_manager->host_data.pos_rigid[cd_pair.x]);
-    icontact.vpB =
-        ToChVector(data_manager->host_data.cptb_rigid_rigid[i] + data_manager->host_data.pos_rigid[cd_pair.y]);
-    icontact.distance = data_manager->host_data.dpth_rigid_rigid[i];
-    this->contact_container->AddContact(icontact);
-  }
-  this->contact_container->EndAddContact();
-
-  {
-    std::vector<std::shared_ptr<ChLink> >::iterator iterlink = linklist.begin();
-    while (iterlink != linklist.end()) {
-      (*iterlink)->ConstraintsBiReset();
-      iterlink++;
-    }
-    std::vector<std::shared_ptr<ChBody> >::iterator ibody = bodylist.begin();
-    while (ibody != bodylist.end()) {
-      (*ibody)->VariablesFbReset();
-      ibody++;
-    }
-    this->contact_container->ConstraintsBiReset();
-  }
-
-  LCPprepare_load(true,                            // Cq,
-                  true,                            // adds [M]*v_old to the known vector
-                  step,                            // f*dt
-                  step * step,                     // dt^2*K  (nb only non-Schur based solvers support K matrix blocks)
-                  step,                            // dt*R   (nb only non-Schur based solvers support R matrix blocks)
-                  1.0,                             // M (for FEM with non-lumped masses, add their mass-matrixes)
-                  1.0,                             // Ct   (needed, for rheonomic motors)
-                  1.0 / step,                      // C/dt
-                  max_penetration_recovery_speed,  // vlim, max penetrations recovery speed (positive for exiting)
-                  true                             // do above max. clamping on -C/dt
-                  );
-
-  this->LCP_descriptor->BeginInsertion();
-  for (int i = 0; i < bodylist.size(); i++) {
-    bodylist[i]->InjectVariables(*this->LCP_descriptor);
-  }
-  std::vector<std::shared_ptr<ChLink> >::iterator it;
-  for (it = linklist.begin(); it != linklist.end(); it++) {
-    (*it)->InjectConstraints(*this->LCP_descriptor);
-  }
-  this->contact_container->InjectConstraints(*this->LCP_descriptor);
-  this->LCP_descriptor->EndInsertion();
->>>>>>> 52e4c14f
 }