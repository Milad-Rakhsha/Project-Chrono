--- conflicted
+++ resolved
@@ -579,17 +579,10 @@
 
     Real Det = (mGi[0] * mGi[4] * mGi[8] - mGi[0] * mGi[5] * mGi[7] - mGi[1] * mGi[3] * mGi[8] +
                 mGi[1] * mGi[5] * mGi[6] + mGi[2] * mGi[3] * mGi[7] - mGi[2] * mGi[4] * mGi[6]);
-<<<<<<< HEAD
-    if (abs(Det) < 1e-8) {
-        printf("Gi,");
-        for (int i = 0; i < 9; i++)
-            G_i[i_idx * 9 + i] = 0.0;
-=======
     if (abs(Det) < 1e-6 && sortedRhoPreMu[i_idx].w != -3) {
         printf("Gi,");
         //        for (int i = 0; i < 9; i++)
         //            G_i[i_idx * 9 + i] = 0.0;
->>>>>>> af443d4d
         G_i[i_idx * 9 + 0] = 1;
         G_i[i_idx * 9 + 4] = 1;
         G_i[i_idx * 9 + 8] = 1;
