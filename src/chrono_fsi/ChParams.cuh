--- conflicted
+++ resolved
@@ -137,11 +137,8 @@
     Real Co_number;
     Real dT_Max;
     bool Apply_BC_U;
-<<<<<<< HEAD
-    Real eos_c; // Speed of sound in EOS
-=======
     Real L_Characteristic;
->>>>>>> af443d4d
+
 };
 
 }  // end namespace fsi
